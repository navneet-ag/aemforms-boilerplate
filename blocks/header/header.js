<<<<<<< HEAD
import {
  makeLinksRelative,
  readBlockConfig,
} from '../../scripts/scripts.js';

async function decorateIcons(element) {
  element.querySelectorAll('img.icon').forEach(async (img) => {
    const resp = await fetch(img.src);
    const svg = await resp.text();
    const span = document.createElement('span');
    span.className = img.className;
    span.innerHTML = svg;
    img.replaceWith(span);
  });
}
=======
import { readBlockConfig, decorateIcons } from '../../scripts/scripts.js';
>>>>>>> cd0a2df6

/**
 * collapses all open nav sections
 * @param {Element} sections The container element
 */

function collapseAllNavSections(sections) {
  sections.querySelectorAll('.nav-sections > ul > li').forEach((section) => {
    section.setAttribute('aria-expanded', 'false');
  });
}

/**
 * decorates the header, mainly the nav
 * @param {Element} block The header block element
 */

export default async function decorate(block) {
  const cfg = readBlockConfig(block);
  block.textContent = '';

  // fetch nav content
  const navPath = cfg.nav || '/nav-new';
  const resp = await fetch(`${navPath}.plain.html`);
  const html = await resp.text();

  // decorate nav DOM
  const nav = document.createElement('nav');
  nav.innerHTML = html;
  decorateIcons(nav);
  makeLinksRelative(nav);

  const classes = ['brand', 'sections', 'tools'];
  classes.forEach((e, j) => {
    nav.children[j].classList.add(`nav-${e}`);
  });

  const navSections = [...nav.children][1];

  navSections.querySelectorAll(':scope > ul > li').forEach((navSection) => {
    if (navSection.querySelector('ul')) navSection.classList.add('nav-drop');
    navSection.addEventListener('click', () => {
      const expanded = navSection.getAttribute('aria-expanded') === 'true';
      collapseAllNavSections(navSections);
      navSection.setAttribute('aria-expanded', expanded ? 'false' : 'true');
    });
  });

  // hamburger for mobile
  const hamburger = document.createElement('div');
  hamburger.classList.add('nav-hamburger');
  hamburger.innerHTML = '<div class="nav-hamburger-icon"></div>';
  hamburger.addEventListener('click', () => {
    const expanded = nav.getAttribute('aria-expanded') === 'true';
    document.body.style.overflowY = expanded ? '' : 'hidden';
    nav.setAttribute('aria-expanded', expanded ? 'false' : 'true');
  });
  nav.prepend(hamburger);
  nav.setAttribute('aria-expanded', 'false');
  await decorateIcons(nav);
  block.append(nav);
}<|MERGE_RESOLUTION|>--- conflicted
+++ resolved
@@ -1,22 +1,4 @@
-<<<<<<< HEAD
-import {
-  makeLinksRelative,
-  readBlockConfig,
-} from '../../scripts/scripts.js';
-
-async function decorateIcons(element) {
-  element.querySelectorAll('img.icon').forEach(async (img) => {
-    const resp = await fetch(img.src);
-    const svg = await resp.text();
-    const span = document.createElement('span');
-    span.className = img.className;
-    span.innerHTML = svg;
-    img.replaceWith(span);
-  });
-}
-=======
-import { readBlockConfig, decorateIcons } from '../../scripts/scripts.js';
->>>>>>> cd0a2df6
+import { readBlockConfig, decorateIcons, makeLinksRelative } from '../../scripts/scripts.js';
 
 /**
  * collapses all open nav sections
