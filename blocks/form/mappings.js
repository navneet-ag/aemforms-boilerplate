import { loadCSS } from '../../scripts/aem.js';

<<<<<<< HEAD
let customComponents = [];
const OOTBComponentDecorators = ['file-input', 'wizard', 'modal', 'tnc', 'toggleable-link', 'rating'];
=======
let customComponents = ['datetime', 'list', 'location'];
>>>>>>> 44ce10a2

export function setCustomComponents(components) {
  customComponents = components;
}

export function getOOTBComponents() {
  return OOTBComponentDecorators;
}

export function getCustomComponents() {
  return customComponents;
}

/**
 * Loads JS and CSS for a block.
 * @param {Element} block The block element
 */
async function loadComponent(componentName, element, fd, container) {
  const status = element.dataset.componentStatus;
  if (status !== 'loading' && status !== 'loaded') {
    element.dataset.componentStatus = 'loading';
    const { blockName } = element.dataset;
    try {
      loadCSS(`${window.hlx.codeBasePath}/blocks/form/components/${componentName}/${componentName}.css`);
      const decorationComplete = new Promise((resolve) => {
        (async () => {
          try {
            const mod = await import(
              `${window.hlx.codeBasePath}/blocks/form/components/${componentName}/${componentName}.js`
            );
            if (mod.default) {
              await mod.default(element, fd, container);
            }
          } catch (error) {
            // eslint-disable-next-line no-console
            console.log(`failed to load component for ${blockName}`, error);
          }
          resolve();
        })();
      });
      await Promise.all([decorationComplete]);
    } catch (error) {
      // eslint-disable-next-line no-console
      console.log(`failed to load component ${blockName}`, error);
    }
    element.dataset.componentStatus = 'loaded';
  }
  return element;
}

/**
 * returns a decorator to decorate the field definition
 *
 * */
export default async function componentDecorator(element, fd, container) {
  const { ':type': type = '', fieldType } = fd;
  if (fieldType === 'file-input') {
    await loadComponent('file', element, fd, container);
  }

  if (type.endsWith('wizard')) {
    await loadComponent('wizard', element, fd, container);
  }

  if (getCustomComponents().includes(type) || getOOTBComponents().includes(type)) {
    await loadComponent(type, element, fd, container);
  }

  return null;
}<|MERGE_RESOLUTION|>--- conflicted
+++ resolved
@@ -1,11 +1,7 @@
 import { loadCSS } from '../../scripts/aem.js';
 
-<<<<<<< HEAD
 let customComponents = [];
-const OOTBComponentDecorators = ['file-input', 'wizard', 'modal', 'tnc', 'toggleable-link', 'rating'];
-=======
-let customComponents = ['datetime', 'list', 'location'];
->>>>>>> 44ce10a2
+const OOTBComponentDecorators = ['file-input', 'wizard', 'modal', 'tnc', 'toggleable-link', 'rating', 'datetime', 'list', 'location'];
 
 export function setCustomComponents(components) {
   customComponents = components;
