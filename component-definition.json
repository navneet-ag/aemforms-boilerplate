--- conflicted
+++ resolved
@@ -230,12 +230,8 @@
                   ],
                   "visible": true,
                   "enabled": true,
-<<<<<<< HEAD
-                  "orientation": "horizontal"
-=======
                   "orientation": "horizontal",
                   "type": "number[]"
->>>>>>> e5c94f89
                 }
               }
             }
@@ -535,12 +531,8 @@
                   "jcr:title": "Text",
                   "fieldType": "plain-text",
                   "visible": true,
-<<<<<<< HEAD
                   "textIsRich": true,
                   "value": "Adaptive Form Text Component"
-=======
-                  "textIsRich": true
->>>>>>> e5c94f89
                 }
               }
             }
