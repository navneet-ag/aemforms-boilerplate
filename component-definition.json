--- conflicted
+++ resolved
@@ -194,12 +194,8 @@
                   ],
                   "visible": true,
                   "enabled": true,
-<<<<<<< HEAD
-                  "orientation": "horizontal"
-=======
                   "orientation": "horizontal",
                   "type": "string[]"
->>>>>>> c4831571
                 }
               }
             }
@@ -500,9 +496,6 @@
                   "jcr:title": "Text",
                   "fieldType": "plain-text",
                   "visible": true,
-<<<<<<< HEAD
-                  "textIsRich": true
-=======
                   "textIsRich": true,
                   "value": "Adaptive Form Text Component"
                 }
@@ -537,7 +530,6 @@
                     "enabled": true,
                     "sling:resourceType": "core/fd/components/form/panelcontainer/v1/panelcontainer"
                   }
->>>>>>> c4831571
                 }
               }
             }
@@ -545,11 +537,7 @@
         },
         {
           "title": "Modal",
-<<<<<<< HEAD
-          "id": "modal",
-=======
           "id": "form-modal",
->>>>>>> c4831571
           "plugins": {
             "xwalk": {
               "page": {
@@ -566,8 +554,6 @@
           }
         },
         {
-<<<<<<< HEAD
-=======
           "title": "Password",
           "id": "password",
           "plugins": {
@@ -584,7 +570,6 @@
           }
         },
         {
->>>>>>> c4831571
           "title": "Rating",
           "id": "rating",
           "plugins": {
@@ -667,8 +652,6 @@
         {
           "title": "Wizard",
           "id": "wizard",
-<<<<<<< HEAD
-=======
           "plugins": {
             "xwalk": {
               "page": {
@@ -716,7 +699,6 @@
         {
           "title": "Hero",
           "id": "hero",
->>>>>>> c4831571
           "plugins": {
             "xwalk": {
               "page": {
