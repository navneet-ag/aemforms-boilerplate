--- conflicted
+++ resolved
@@ -54,10 +54,7 @@
                             "name": "maxOccur",
                             "label": "Maximum repetitions",
                             "valueType": "number",
-<<<<<<< HEAD
-                            "description": "Maximum number of times the panel can appear on the form, an empty value indicates no limit on repetitions",
-                            "placeholder": "No Limit"
-=======
+                            "placeholder": "No Limit",
                             "description": "Maximum number of times the panel can appear on the form. No value indicates no limit.",
                             "condition": {
                                 "!=": [
@@ -100,7 +97,6 @@
                             "valueType": "string",
                             "value": "Delete",
                             "condition": { "===": [{"var" : "variant"}, "addRemoveButtons"] }
->>>>>>> c75a191f
                         }
                     ]
                 },
