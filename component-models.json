--- conflicted
+++ resolved
@@ -1687,18 +1687,6 @@
             "valueType": "boolean"
           },
           {
-<<<<<<< HEAD
-            "component": "text",
-            "name": "buttonText",
-            "label": "Button Title",
-            "valueType": "string"
-          },
-          {
-            "component": "richtext",
-            "name": "dragDropText",
-            "label": "Drag Drop Text",
-            "valueType": "string"
-=======
             "component": "select",
             "name": "colspan",
             "label": "Columns",
@@ -1753,7 +1741,6 @@
                 "value": "12"
               }
             ]
->>>>>>> f457bd81
           }
         ]
       },
